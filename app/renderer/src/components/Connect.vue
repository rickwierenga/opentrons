<template>
  <section>
    <h2 class="title">Connect to Robot</h2>
      <div class="instructions">
          Please make sure that your computer is connected to the robot, and your machine is plugged in and turned on before continuing.
      </div>
      <div class="step step-connect">
      <div class="connect">
          <select v-model="ports.selected" v-show="!connected">
            <option v-for="option in ports.options" v-bind:value="option.value">
              {{ option.text }}
            </option>
          </select>
      <span v-show="connected">The selected port is: {{ports.selected}}</span>
      <button @click="connectToRobot" v-if="ports.selected"class="btn-connect">Connect!</button>
      </div>
    </div>
    <!-- TODO: Add component for navigation (especially next) -->
    <nav>
        <a href="#" class="prev first">Prev</a>
        <!-- <a href="#info" class="help">?</a> -->
        <a href="#" class="next" v-show="connected">Next</a>
    </nav>
    <!-- End Nav Component -->
  </section>
</template>


<script>
  export default {
    data:function () {
      return {
          message: "Let's connect",
          connected: false,
          ports: {}
      }
    },
    methods: {
      getPortsList: function () {
<<<<<<< HEAD
        this.ports = {
                      selected: null,
                        options: [
                          { text: 'Select a Port', value: null },
                          { text: '/dev/tty.usbmodem1421', value: '/dev/tty.usbmodem1421' },
                          { text: '/dev/tty.usbmodem1421', value: '/dev/tty.usbmodem1421' }
                        ]
                      }
      },

      //        this.ajaxRequest = true
//        this.$http.get('localhost:8000/robot/ports/', function(data, status, request) {
//          console.log('we are getting data...')
//        })
=======
        let self = this
        this.ajaxRequest = true
        this.$http
            .get('http://localhost:5000/robot/serial/list')
            .then((response) => {
                console.log(arguments)
                console.log('we are getting data...')
                self.ports = response.data.ports
            }, (response) => {
                console.log('failed to get serial ports list', response)
            })
      },
>>>>>>> b0df5e76
      connectToRobot: function() {
        let url = 'localhost:5000/robot/serial/connect'
        let options = {params: {port: this.selected_port}}
        let self = this
        this.$http
            .get('http://localhost:5000/robot/serial/list', options)
            .then((response) => {
                console.log(response)
                console.log('successfully connected...')
                self.connected = true
            }, (response) => {
                console.log('failed to connect', response)
            })
      }
    },
    beforeMount: function () {
        // TODO: USE AJAX request to list of ports from the backend
        this.getPortsList();
    }
  }
</script>

<style lang="sass">
</style><|MERGE_RESOLUTION|>--- conflicted
+++ resolved
@@ -37,7 +37,6 @@
     },
     methods: {
       getPortsList: function () {
-<<<<<<< HEAD
         this.ports = {
                       selected: null,
                         options: [
@@ -46,13 +45,6 @@
                           { text: '/dev/tty.usbmodem1421', value: '/dev/tty.usbmodem1421' }
                         ]
                       }
-      },
-
-      //        this.ajaxRequest = true
-//        this.$http.get('localhost:8000/robot/ports/', function(data, status, request) {
-//          console.log('we are getting data...')
-//        })
-=======
         let self = this
         this.ajaxRequest = true
         this.$http
@@ -65,7 +57,6 @@
                 console.log('failed to get serial ports list', response)
             })
       },
->>>>>>> b0df5e76
       connectToRobot: function() {
         let url = 'localhost:5000/robot/serial/connect'
         let options = {params: {port: this.selected_port}}

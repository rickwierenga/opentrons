--- conflicted
+++ resolved
@@ -15,9 +15,6 @@
   },
   "npmClient": "yarn",
   "useWorkspaces": true,
-<<<<<<< HEAD
   "version": "4.0.0-alpha.3"
-=======
-  "version": "3.21.2"
->>>>>>> 2aeccd4b
+
 }
--- conflicted
+++ resolved
@@ -30,10 +30,7 @@
     "electron-packager": "7.3.0",
     "electron-prebuilt": "1.3.1",
     "file-loader": "^0.9.0",
-<<<<<<< HEAD
     "glob": "^7.1.1",
-=======
->>>>>>> cf8106d0
     "isparta-loader": "^2.0.0",
     "jasmine-core": "^2.5.2",
     "karma": "^1.3.0",
@@ -90,10 +87,7 @@
   "dependencies": {
     "babel-preset-es2016": "^6.16.0",
     "electron-debug": "^1.0.1",
-<<<<<<< HEAD
-=======
     "resolve-url-loader": "^1.6.0",
->>>>>>> cf8106d0
     "socket.io-client": "~1.3.7",
     "vue": "^2.0.1",
     "vue-resource": "^1.0.3",

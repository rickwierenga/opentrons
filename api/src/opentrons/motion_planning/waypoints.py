--- conflicted
+++ resolved
@@ -45,16 +45,9 @@
     # This function is used by v6+ JSON protocols and v3+
     # Python API protocols, but not v2 Python API protocols.
     #
-<<<<<<< HEAD
-    # Flipping `use_experimental_waypoint_planning` to True to make PAPIv2 use this too
-    # causes three test failures at the time of this writing.
-    # Eventually, those may be resolved and this may take over for
-    # opentrons.hardware_control.util.plan_arc, which PAPIv2 currently uses.
-=======
     # To experiment with using this module in PAPIv2,
     # flip the default of `use_experimental_waypoint_planning` to True
     # in opentrons.protocols.geometry.planning.plan_moves
->>>>>>> f627f633
     dest_waypoint = Waypoint(dest, dest_cp)
     waypoints: List[Waypoint] = []
 

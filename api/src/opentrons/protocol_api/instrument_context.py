--- conflicted
+++ resolved
@@ -13,13 +13,8 @@
 from opentrons.protocols.api_support.labware_like import LabwareLike
 from opentrons.protocols.api_support.util import (
     FlowRates, PlungerSpeeds, Clearances,
-<<<<<<< HEAD
     clamp_value, requires_version, build_edges)
-from opentrons.protocols.types import APIVersion
-=======
-    clamp_value, requires_version, build_edges, first_parent)
 from opentrons.protocols.api_support.types import APIVersion
->>>>>>> 145f6459
 from opentrons_shared_data.protocol.dev_types import (
     BlowoutLocation, LiquidHandlingCommand)
 from .labware import (
@@ -431,7 +426,6 @@
                    self, repetitions, c_vol, location)
         return self
 
-    @publish.both(command=cmds.blow_out)
     @requires_version(2, 0)
     def blow_out(self,
                  location: Union[types.Location, Well] = None
@@ -481,7 +475,11 @@
                 " method that moves to a location (such as move_to or "
                 "dispense) must previously have been called so the robot "
                 "knows where it is.")
+        do_publish(self.broker, cmds.blow_out, self.blow_out, 'before',
+                   None, None, self, location or self._ctx.location_cache)
         self._hw_manager.hardware.blow_out(self._mount)
+        do_publish(self.broker, cmds.blow_out, self.blow_out, 'after',
+                   None, None, self, location or self._ctx.location_cache)
         return self
 
     def _determine_speed(self, speed: float):
@@ -1573,25 +1571,11 @@
             tip_length = tiprack.tip_length
             return tip_length - tip_overlap
 
-<<<<<<< HEAD
-        if not enable_calibration_overhaul():
-            return _build_length_from_overlap()
-        else:
-            try:
-                parent = LabwareLike(tiprack).first_parent() or ''
-                return get.load_tip_length_calibration(
-                    self.hw_pipette['pipette_id'],
-                    tiprack._implementation.get_definition(),
-                    parent)['tipLength']
-            except TipLengthCalNotFound:
-                return _build_length_from_overlap()
-=======
         try:
-            parent = first_parent(tiprack) or ''
+            parent = LabwareLike(tiprack).first_parent() or ''
             return get.load_tip_length_calibration(
                 self.hw_pipette['pipette_id'],
                 tiprack._implementation.get_definition(),
                 parent).tip_length
         except TipLengthCalNotFound:
-            return _build_length_from_overlap()
->>>>>>> 145f6459
+            return _build_length_from_overlap()
import logging
import os
import sys
import threading
import json
import time

import flask
from flask import Flask, render_template, request
from flask_socketio import SocketIO
from flask_cors import CORS

from opentrons.robot import Robot
from opentrons.containers import placeable
from opentrons.util import trace
from opentrons.util.vector import VectorEncoder

sys.path.insert(0, os.path.abspath('..'))  # NOQA
from server import helpers
from server.process_manager import run_once
import json
from opentrons.util import vector


TEMPLATES_FOLDER = os.path.join(helpers.get_frozen_root() or '', 'templates')
STATIC_FOLDER = os.path.join(helpers.get_frozen_root() or '', 'static')
BACKGROUND_TASKS = {}

app = Flask(__name__,
            static_folder=STATIC_FOLDER,
            template_folder=TEMPLATES_FOLDER
            )
CORS(app)
app.jinja_env.autoescape = False
app.config['ALLOWED_EXTENSIONS'] = set(['json', 'py'])
socketio = SocketIO(app, async_mode='gevent')
robot = Robot.get_instance()


def notify(info):
    s = json.dumps(info, cls=VectorEncoder)
    socketio.emit('event', json.loads(s))

trace.EventBroker.get_instance().add(notify)

@app.route("/")
def welcome():
    return render_template("index.html")


def load_python(stream):
    global robot

    code = helpers.convert_byte_stream_to_str(stream)
    api_response = {'errors': [], 'warnings': []}

    robot.reset()
    try:
        exec(code, globals(), locals())
        robot.simulate()
        if len(robot._commands) == 0:
            error = (
                "This protocol does not contain any commands for the robot."
            )
            api_response['errors'] = error
    except Exception as e:
        print(e)
        api_response['errors'] = [str(e)]


    api_response['warnings'] = robot.get_warnings() or []

    return api_response


@app.route("/upload", methods=["POST"])
def upload():
    file = request.files.get('file')

    if not file:
        return flask.jsonify({
            'status': 'error',
            'data': 'File expected'
        })

    extension = file.filename.split('.')[-1].lower()

    api_response = None
    if extension == 'py':
        api_response = load_python(file.stream)
    elif extension == 'json':
        api_response = helpers.load_json(file.stream)
    else:
        return flask.jsonify({
            'status': 'error',
            'data': '{} is not a valid extension. Expected'
            '.py or .json'.format(extension)
        })

    calibrations = get_step_list()
    emit_notifications(api_response['errors'], 'danger')
    emit_notifications(api_response['warnings'], 'warning')

    return flask.jsonify({
        'status': 'success',
        'data': {
            'errors': api_response['errors'],
            'warnings': api_response['warnings'],
            'calibrations': calibrations
        }
    })


def emit_notifications(notifications, _type):
    for notification in notifications:
        socketio.emit('event', {
            'name': 'notification',
            'text': notification,
            'type': _type
        })


def _run_commands():
    start_time = time.time()
    global robot

    api_response = {'errors': [], 'warnings': []}

    try:
        robot.resume()
        robot.home()
        robot.run(caller='ui')
        if len(robot._commands) == 0:
            error = "This protocol does not contain any commands for the robot."
            api_response['errors'] = [error]
    except Exception as e:
        api_response['errors'] = [str(e)]

    api_response['warnings'] = robot.get_warnings() or []
    api_response['name'] = 'run exited'
    end_time = time.time()
    emit_notifications(api_response['warnings'], 'warning')
    emit_notifications(api_response['errors'], 'danger')
    seconds = end_time - start_time
    minutes, seconds = divmod(seconds, 60)
    hours, minutes = divmod(minutes, 60)
    run_time = "%d:%02d:%02d" % (hours, minutes, seconds)
    result = "Run complete in {}".format(run_time)
    emit_notifications([result], 'success')


@app.route("/run", methods=["GET"])
def run():
    thread = threading.Thread(target=_run_commands)
    thread.start()

    return flask.jsonify({
        'status': 'success',
        'data': {}
    })


@app.route("/pause", methods=["GET"])
def pause():
    result = robot.pause()

    return flask.jsonify({
        'status': 'success',
        'data': result
    })


@app.route("/resume", methods=["GET"])
def resume():
    result = robot.resume()

    return flask.jsonify({
        'status': 'success',
        'data': result
    })


@app.route("/stop", methods=["GET"])
def stop():
    robot.stop()

    return flask.jsonify({
        'status': 'success',
        'data': ''
    })


@app.route('/dist/<path:filename>')
def script_loader(filename):
    root = helpers.get_frozen_root() or app.root_path
    scripts_root_path = os.path.join(root, 'templates', 'dist')
    return flask.send_from_directory(scripts_root_path, filename)


@app.route("/robot/serial/list")
def get_serial_ports_list():
    return flask.jsonify({
        'ports': Robot.get_instance().get_serial_ports_list()
    })


@app.route("/robot/serial/is_connected")
def is_connected():
    return flask.jsonify({
        'is_connected': Robot.get_instance().is_connected(),
        'port': Robot.get_instance().get_connected_port()
    })


@app.route("/robot/get_coordinates")
def get_coordinates():
    return flask.jsonify({
        'coords': robot._driver.get_position().get("target")
    })


@app.route("/robot/diagnostics")
def get_diagnostics():
    return flask.jsonify({
        'diagnostics': robot.diagnostics()
    })


@app.route("/robot/versions")
def get_versions():
    return flask.jsonify({
        'versions': robot.versions()
    })


@app.route("/robot/serial/connect", methods=["POST"])
def connect_robot():
    port = request.json.get('port')
    options = request.json.get('options', {'limit_switches': False})

    status = 'success'
    data = None

    try:
        robot = Robot.get_instance()
        robot.connect(
            port, options=options)
    except Exception as e:
        # any robot version incompatibility will be caught here
        robot.disconnect()
        status = 'error'
        data = str(e)
        emit_notifications([data], 'danger')

    return flask.jsonify({
        'status': status,
        'data': data
    })


def _start_connection_watcher():
    connection_state_watcher, watcher_should_run = BACKGROUND_TASKS.get(
        'CONNECTION_STATE_WATCHER',
        (None, None)
    )

    if connection_state_watcher and watcher_should_run:
        watcher_should_run.set()

    watcher_should_run = threading.Event()

    def watch_connection_state(should_run):
        while not should_run.is_set():
            socketio.emit(
                'event',
                {
                    'type': 'connection_status',
                    'is_connected': Robot.get_instance().is_connected()
                }
            )
            socketio.sleep(1.5)

    connection_state_watcher = socketio.start_background_task(
        watch_connection_state,
        (watcher_should_run)
    )
    BACKGROUND_TASKS['CONNECTION_STATE_WATCHER'] = (
        connection_state_watcher,
        watcher_should_run
    )


@app.route("/robot/serial/disconnect")
def disconnect_robot():
    status = 'success'
    data = None

    try:
        Robot.get_instance().disconnect()
    except Exception as e:
        status = 'error'
        data = str(e)
        emit_notifications([data], 'danger')

    return flask.jsonify({
        'status': status,
        'data': data
    })


@app.route("/instruments/placeables")
def placeables():
    try:
        data = get_step_list()
    except Exception as e:
        emit_notifications([str(e)], 'danger')

    return flask.jsonify({
        'status': 'success',
        'data': data
    })


def get_step_list():

    def _get_all_containers():
        """
        Returns all containers currently on the deck
        """
        unique_containers = list()
        for slot in Robot.get_instance()._deck:
            if slot.has_children():
                container = slot.get_children_list()[0]
                unique_containers.append(container)

    def _get_unique_containers(instrument):
        """
        Returns all associated containers for an instrument
        """
        unique_containers = set()
        for location in instrument.placeables:
            containers = [c for c in location.get_trace() if isinstance(
                c, placeable.Container)]
            unique_containers.add(containers[0])

        return list(unique_containers)

    def _check_if_calibrated(instrument, container):
        """
        Returns True if instrument holds calibration data for a Container
        """
        slot = container.get_parent().get_name()
        label = container.get_name()
        data = instrument.calibration_data
        if slot in data:
            if label in data[slot].get('children'):
                return True
        return False

    def _check_if_instrument_calibrated(instrument):
        positions = instrument.positions
        for p in positions:
            if positions.get(p) is None:
                return False

        return True

    data = [{
        'axis': instrument.axis,
        'label': instrument.name,
        'top': instrument.positions['top'],
        'bottom': instrument.positions['bottom'],
        'blow_out': instrument.positions['blow_out'],
        'drop_tip': instrument.positions['drop_tip'],
        'max_volume': instrument.max_volume,
        'calibrated': _check_if_instrument_calibrated(instrument),
        'placeables': [
            {
                'type': container.properties['type'],
                'label': container.get_name(),
                'slot': container.get_parent().get_name(),
                'calibrated': _check_if_calibrated(instrument, container)
            }
            for container in _get_unique_containers(instrument)
        ]
    } for _, instrument in Robot.get_instance().get_instruments()]

    return data


@app.route('/home/<axis>')
def home(axis):
    status = 'success'
    result = ''
    try:
        if axis == 'undefined' or axis == '' or axis.lower() == 'all':
            result = robot.home(enqueue=False)
        else:
            result = robot.home(axis, enqueue=False)

    except Exception as e:
        result = str(e)
        status = 'error'
        emit_notifications([result], 'danger')

    return flask.jsonify({
        'status': status,
        'data': result
    })


@app.route('/jog', methods=["POST"])
def jog():
    coords = request.json

    status = 'success'
    result = ''
    try:
        if coords.get("a") or coords.get("b"):
            result = robot._driver.move_plunger(mode="relative", **coords)
        else:
            result = robot.move_head(mode="relative", **coords)
    except Exception as e:
        result = str(e)
        status = 'error'
        emit_notifications([result], 'danger')

    return flask.jsonify({
        'status': status,
        'data': result
    })


@app.route('/move_to_slot', methods=["POST"])
def move_to_slot():
    status = 'success'
    try:
        slot = request.json.get("slot")
        axis = request.json.get("axis")
        slot = robot._deck[slot]

        instrument = robot._instruments.get(axis.upper())

        relative_coord = slot.from_center(x=-1.0, y=0, z=0)
        _, _, tallest_z = slot.max_dimensions(slot)
        relative_coord += (0, 0, tallest_z)
        location = (slot, relative_coord)

        result = robot.move_to(
            location,
            enqueue=False,
            instrument=instrument
        )
    except Exception as e:
<<<<<<< HEAD
        result = str(e)
        emit_notifications([result], 'danger')

=======
        result = e
        status = 'error'
>>>>>>> d4758742

    return flask.jsonify({
        'status': status,
        'data': result
    })


@app.route('/move_to_container', methods=["POST"])
def move_to_container():
    slot = request.json.get("slot")
    name = request.json.get("label")
    axis = request.json.get("axis")
    try:
        instrument = robot._instruments[axis.upper()]
        container = robot._deck[slot].get_child_by_name(name)
        instrument.move_to(container[0].bottom(), enqueue=False)
    except Exception as e:
        emit_notifications([str(e)], 'danger')
        return flask.jsonify({
            'status': 'error',
            'data': str(e)
        })

    return flask.jsonify({
        'status': 'success',
        'data': ''
    })


@app.route('/pick_up_tip', methods=["POST"])
def pick_up_tip():
    try:
        axis = request.json.get("axis")
        robot = Robot.get_instance()
        instrument = robot._instruments[axis.upper()]
        instrument.reset_tip_tracking()
        instrument.pick_up_tip(enqueue=False)
    except Exception as e:
        emit_notifications([str(e)], 'danger')
        return flask.jsonify({
            'status': 'error',
            'data': str(e)
        })

    return flask.jsonify({
        'status': 'success',
        'data': ''
    })


@app.route('/drop_tip', methods=["POST"])
def drop_tip():
    try:
        axis = request.json.get("axis")
        robot = Robot.get_instance()
        instrument = robot._instruments[axis.upper()]
        instrument.drop_tip(enqueue=False)
    except Exception as e:
        emit_notifications([str(e)], 'danger')
        return flask.jsonify({
            'status': 'error',
            'data': str(e)
        })

    return flask.jsonify({
        'status': 'success',
        'data': ''
    })

@app.route('/move_to_plunger_position', methods=["POST"])
def move_to_plunger_position():
    position = request.json.get("position")
    axis = request.json.get("axis")
    try:
        instrument = robot._instruments[axis.upper()]
        instrument.motor.move(instrument.positions[position])
    except Exception as e:
        emit_notifications([str(e)], 'danger')
        return flask.jsonify({
            'status': 'error',
            'data': str(e)
        })

    return flask.jsonify({
        'status': 'success',
        'data': ''
    })


def _calibrate_placeable(container_name, axis_name):

    deck = robot._deck
    containers = deck.containers()
    axis_name = axis_name.upper()

    if container_name not in containers:
        raise ValueError('Container {} is not defined'.format(container_name))

    if axis_name not in robot._instruments:
        raise ValueError('Axis {} is not initialized'.format(axis_name))

    instrument = robot._instruments[axis_name]
    container = containers[container_name]

    well = container[0]
    pos = well.from_center(x=0, y=0, z=-1, reference=container)
    location = (container, pos)

    instrument.calibrate_position(location)
    return instrument.calibration_data


@app.route("/calibrate_placeable", methods=["POST"])
def calibrate_placeable():
    name = request.json.get("label")
    axis = request.json.get("axis")
    try:
        _calibrate_placeable(name, axis)
    except Exception as e:
        emit_notifications([str(e)], 'danger')
        return flask.jsonify({
            'status': 'error',
            'data': str(e)
        })

    calibrations = get_step_list()

    # TODO change calibration key to steplist
    return flask.jsonify({
        'status': 'success',
        'data': {
            'name': name,
            'axis': axis,
            'calibrations': calibrations
        }
    })


def _calibrate_plunger(position, axis_name):
    axis_name = axis_name.upper()
    if axis_name not in robot._instruments:
        raise ValueError('Axis {} is not initialized'.format(axis_name))

    instrument = robot._instruments[axis_name]
    if position not in instrument.positions:
        raise ValueError('Position {} is not on the plunger'.format(position))

    instrument.calibrate(position)


@app.route("/calibrate_plunger", methods=["POST"])
def calibrate_plunger():
    position = request.json.get("position")
    axis = request.json.get("axis")
    try:
        _calibrate_plunger(position, axis)
    except Exception as e:
        emit_notifications([str(e)], 'danger')
        return flask.jsonify({
            'status': 'error',
            'data': str(e)
        })

    calibrations = get_step_list()

    # TODO change calibration key to steplist
    return flask.jsonify({
        'status': 'success',
        'data': {
            'position': position,
            'axis': axis,
            'calibrations': calibrations
        }
    })


@app.route("/run-plan")
def get_run_plan():
    global robot
    return flask.jsonify({
        'status': 'success',
        'data': [i.description for i in robot._commands]
    })


# NOTE(Ahmed): DO NOT REMOVE socketio requires a confirmation from the
# front end that a connection was established, this route does that.
@socketio.on('connected')
def on_connect():
    print('connected to front end...')


logging.basicConfig(
    level=logging.DEBUG,
    format='%(asctime)s %(levelname)-8s %(message)s',
    datefmt='%d-%m-%y %H:%M:%S'
)


if __name__ == "__main__":
    data_dir = os.environ.get('APP_DATA_DIR', os.getcwd())

    IS_DEBUG = os.environ.get('DEBUG', '').lower() == 'true'
    if not IS_DEBUG:
        run_once(data_dir)

    _start_connection_watcher()

    socketio.run(
        app,
        debug=IS_DEBUG,
        port=5000
    )<|MERGE_RESOLUTION|>--- conflicted
+++ resolved
@@ -452,14 +452,10 @@
             instrument=instrument
         )
     except Exception as e:
-<<<<<<< HEAD
         result = str(e)
+        status = 'error'
         emit_notifications([result], 'danger')
 
-=======
-        result = e
-        status = 'error'
->>>>>>> d4758742
 
     return flask.jsonify({
         'status': status,
